--- conflicted
+++ resolved
@@ -341,7 +341,8 @@
 
   return {
     session,
-    closeSession: (options?: SessionCloseOptions) => closeSession(sessionId, options),
+    closeSession: (options?: SessionCloseOptions) =>
+      closeSession(sessionId, options),
     sendTextMessage: (message: string) => sendTextMessage(sessionId, message),
     sendClientEvent: (event: RealtimeEvent) =>
       sendClientEvent(sessionId, event),
@@ -376,16 +377,30 @@
     const sessionId = realtimeSession.id;
     let iceTimeoutId: NodeJS.Timeout | null = null;
 
-    const pc = new RTCPeerConnection({ 
-      iceServers: [] // OpenAI handles this
+    const pc = new RTCPeerConnection({
+      iceServers: [], // OpenAI handles this
     });
+
+    // Set ICE connection timeout
+    iceTimeoutId = setTimeout(() => {
+      console.error(`ICE connection timeout for session '${sessionId}'`);
+      cleanupWebRTCResources(getSessionById(sessionId));
+      dispatch({
+        type: SessionActionType.UPDATE_SESSION,
+        payload: {
+          id: sessionId,
+          isConnecting: false,
+          isConnected: false,
+        },
+      });
+    }, 30000); // 30 second timeout
 
     // Get user media before creating transceiver
     if (realtimeSession.modalities?.includes(Modality.AUDIO)) {
       const localStream = await navigator.mediaDevices.getUserMedia({
         audio: true,
       });
-      
+
       // Add tracks to peer connection
       localStream.getAudioTracks().forEach((track) => {
         pc.addTrack(track, localStream);
@@ -412,10 +427,12 @@
     // Update existing connection state handler to clear timeout
     pc.oniceconnectionstatechange = () => {
       if (['connected', 'completed'].includes(pc.iceConnectionState)) {
-        clearTimeout(iceTimeoutId);
+        if (iceTimeoutId) clearTimeout(iceTimeoutId);
       }
-      if (['disconnected', 'failed', 'closed'].includes(pc.iceConnectionState)) {
-        clearTimeout(iceTimeoutId);
+      if (
+        ['disconnected', 'failed', 'closed'].includes(pc.iceConnectionState)
+      ) {
+        if (iceTimeoutId) clearTimeout(iceTimeoutId);
         dispatch({
           type: SessionActionType.UPDATE_SESSION,
           payload: {
@@ -431,16 +448,16 @@
     pc.onnegotiationneeded = async () => {
       try {
         console.log(`Negotiation needed for session '${sessionId}'`);
-        
+
         // Create offer with explicit audio
         const offer = await pc.createOffer({
-          offerToReceiveAudio: true,  // Explicitly request audio
+          offerToReceiveAudio: true, // Explicitly request audio
         });
-        
+
         console.log('Generated offer SDP:', offer.sdp); // Debug log
-        
+
         await pc.setLocalDescription(offer);
-        
+
         const response = await fetch(
           `https://api.openai.com/v1/realtime?model=${process.env.NEXT_PUBLIC_OPEN_AI_MODEL_ID}`,
           {
@@ -462,11 +479,13 @@
         const answerSdp = await response.text();
         console.log('Received answer SDP:', answerSdp); // Debug log
 
-        await pc.setRemoteDescription(new RTCSessionDescription({
-          type: 'answer',
-          sdp: answerSdp
-        }));
-        
+        await pc.setRemoteDescription(
+          new RTCSessionDescription({
+            type: 'answer',
+            sdp: answerSdp,
+          })
+        );
+
         console.log(`Negotiation completed for session '${sessionId}'`);
       } catch (error) {
         console.error(`Failed to negotiate session '${sessionId}':`, error);
@@ -641,7 +660,6 @@
         duration,
       },
     });
-<<<<<<< HEAD
 
     // Only remove the session if explicitly requested
     if (options.removeAfterConnectionClose) {
@@ -655,10 +673,6 @@
       `Session '${sessionId}' connection closed. Duration: ${duration}s. Session ${
         options.removeAfterConnectionClose ? 'removed from' : 'kept in'
       } state.`
-=======
-    console.log(
-      `Session '${sessionId}' connection closed. Duration: ${duration}s`
->>>>>>> 32a3ca78
     );
   };
 
