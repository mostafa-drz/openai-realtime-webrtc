--- conflicted
+++ resolved
@@ -123,8 +123,6 @@
   sendTextMessage('Hello, how can you help me?');
   ```
 
-<<<<<<< HEAD
-=======
 #### Event Handling
 
 The context provides type-safe event handling capabilities through `on` and `off` methods:
@@ -189,5 +187,4 @@
 };
 ```
 
->>>>>>> 79012725
 For a complete example of how to implement these features, including session management, audio controls, and voice selection, refer to the [Chat Component](/src/app/components/Chat.tsx).